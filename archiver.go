--- conflicted
+++ resolved
@@ -53,11 +53,8 @@
 	RequestTimeout        time.Duration
 	SkipTLSVerification   bool
 	MaxConcurrentDownload int64
-<<<<<<< HEAD
 	DialContext           func(ctx context.Context, network, addr string) (net.Conn, error)
-=======
 	SkipResourceURLError  bool
->>>>>>> f9885371
 
 	isValidated bool
 	cookies     []*http.Cookie
